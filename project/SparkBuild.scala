--- conflicted
+++ resolved
@@ -157,17 +157,11 @@
       "com.typesafe.akka" % "akka-slf4j" % "2.0.3" excludeAll(excludeNetty),
       "it.unimi.dsi" % "fastutil" % "6.4.4",
       "colt" % "colt" % "1.2.0",
-<<<<<<< HEAD
       "cc.spray" % "spray-can" % "1.0-M2.1" excludeAll(excludeNetty),
       "cc.spray" % "spray-server" % "1.0-M2.1" excludeAll(excludeNetty),
       "cc.spray" % "spray-json_2.9.2" % "1.1.1" excludeAll(excludeNetty),
-=======
-      "cc.spray" % "spray-can" % "1.0-M2.1",
-      "cc.spray" % "spray-server" % "1.0-M2.1",
-      "cc.spray" % "spray-json_2.9.2" % "1.1.1",
-      "org.apache.derby" % "derby" % "10.4.2.0" % "test",
->>>>>>> b16c4896
-      "org.apache.mesos" % "mesos" % "0.9.0-incubating"
+      "org.apache.mesos" % "mesos" % "0.9.0-incubating",
+      "org.apache.derby" % "derby" % "10.4.2.0" % "test"
     ) ++ (
       if (HADOOP_MAJOR_VERSION == "2") {
         if (HADOOP_YARN) {
